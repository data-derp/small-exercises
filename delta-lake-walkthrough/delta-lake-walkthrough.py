--- conflicted
+++ resolved
@@ -2,15 +2,9 @@
 # MAGIC %md 
 # MAGIC
 # MAGIC # Introduction to Delta Lake
-<<<<<<< HEAD
-# MAGIC
-# MAGIC This notebook is a modified version of [this awesome demo](https://databricks.com/de/notebooks/Demo_Hub-Delta_Lake_Notebook.html) from Databricks 
-# MAGIC
-=======
 # MAGIC 
 # MAGIC This notebook is a modified version of [this awesome demo](https://www.databricks.com/resources/demos/videos/lakehouse-platform/delta-lake) from Databricks 
 # MAGIC 
->>>>>>> eca0cc0f
 # MAGIC ### Unifying Batch and Streaming Processing
 # MAGIC
 # MAGIC ### Bringing ACID to Spark
